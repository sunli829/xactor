--- conflicted
+++ resolved
@@ -25,10 +25,6 @@
 #[xactor::main]
 async fn main() {
     // Exit the program after 3 seconds
-<<<<<<< HEAD
-    MyActor.start().await;
-=======
     let addr = MyActor.start().await;
     addr.wait_for_stop().await;
->>>>>>> 49025735
 }